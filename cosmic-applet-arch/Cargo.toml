[package]
name = "cosmic-applet-arch"
version = "1.0.0-beta.11"
edition = "2021"
license = "GPL-3.0"
rust-version = "1.85"

[dependencies]
chrono = "0.4.41"
futures = "0.3.31"
i18n-embed-fl = "0.9.4"
itertools = "0.14.0"
open = "5.3.2"
<<<<<<< HEAD
rust-embed = "8.7.2"
tokio = { version = "1.45.1", features = ["full"] }
serde = { version = "1.0.219", features = ["derive"], optional = true }
=======
rust-embed = "8.5.0"
tokio = { version = "1.43.0", features = ["full"] }
serde = { version = "1.0.217", features = ["derive"] }
toml = "0.8.23"
>>>>>>> 0e42a145
ron = { version = "0.8.1", optional = true }
rss = "2.0.12"
reqwest = "0.12.20"
tokio-stream = { version = "0.1.17", features = ["io-util"] }
directories = "6.0.0"
anyhow = "1.0.98"
rustix = {version = "1.0.7", features = ["fs"]}

[dependencies.libcosmic]
git = "https://github.com/pop-os/libcosmic.git"
# To keep builds reproducible, libcosmic should be pegged to a rev.
# This should be updated periodically.
rev = "52b802a"
default-features = false
features = ["applet", "tokio", "wayland", "autosize"]

[dependencies.i18n-embed]
version = "0.15"
features = ["fluent-system", "desktop-requester"]

[dependencies.arch-updates-rs]
path = "../arch-updates-rs"

# Uncomment to test a locally-cloned libcosmic
# [patch.'https://github.com/pop-os/libcosmic']
# libcosmic = { path = "../libcosmic" }
# cosmic-config = { path = "../libcosmic/cosmic-config" }
# cosmic-theme = { path = "../libcosmic/cosmic-theme" }

[features]
# Feature to use mock version of API instead of real version - for testing.
mock-api = ["ron", "chrono/serde"]

[dev-dependencies]
mockall = "0.13.1"
tempfile = "3.20.0"<|MERGE_RESOLUTION|>--- conflicted
+++ resolved
@@ -11,16 +11,10 @@
 i18n-embed-fl = "0.9.4"
 itertools = "0.14.0"
 open = "5.3.2"
-<<<<<<< HEAD
 rust-embed = "8.7.2"
 tokio = { version = "1.45.1", features = ["full"] }
-serde = { version = "1.0.219", features = ["derive"], optional = true }
-=======
-rust-embed = "8.5.0"
-tokio = { version = "1.43.0", features = ["full"] }
-serde = { version = "1.0.217", features = ["derive"] }
+serde = { version = "1.0.219", features = ["derive"] }
 toml = "0.8.23"
->>>>>>> 0e42a145
 ron = { version = "0.8.1", optional = true }
 rss = "2.0.12"
 reqwest = "0.12.20"
