--- conflicted
+++ resolved
@@ -67,17 +67,13 @@
         updates: Updates,
         checked_online_time: Option<DateTime<Local>>,
     },
-<<<<<<< HEAD
-    CheckUpdatesErrorsMsg(String),
     CheckNewsMsg(Vec<news::DatedNewsItem>),
     CheckNewsErrorsMsg(String),
     ClearNewsMsg,
-=======
     CheckUpdatesErrorsMsg {
         error_string: String,
         error_time: DateTime<Local>,
     },
->>>>>>> d865deea
     OpenUrl(String),
 }
 
