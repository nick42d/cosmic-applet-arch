--- conflicted
+++ resolved
@@ -168,21 +168,10 @@
         .push_maybe((dev > 0).then_some(devel_list))
         .push_maybe((total_updates == 0).then_some(body_text_row(fl!("no-updates-available"))))
         .push(cosmic_applet_divider(space_s).into())
-<<<<<<< HEAD
-        .push(
-            cosmic::applet::menu_button(cosmic::widget::text::body(fl!(
-                "last-checked",
-                dateTime = last_checked
-            )))
-            .on_press(Message::ForceGetUpdates),
-        )
-        .push_maybe(app.error.as_ref().map(errors_row))
-        .push(body_text_row(format!("{:?}", app.news)));
-=======
         .push_maybe(last_checked_row)
         .push_maybe(loading_row)
-        .push_maybe(errors_row);
->>>>>>> d865deea
+        .push_maybe(errors_row)
+        .push(body_text_row(format!("{:?}", app.news)));
     app.core.applet.popup_container(content_list).into()
 }
 
