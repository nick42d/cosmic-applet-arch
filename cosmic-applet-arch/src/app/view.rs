--- conflicted
+++ resolved
@@ -1,10 +1,6 @@
 use super::{CosmicAppletArch, Message};
 use crate::fl;
-<<<<<<< HEAD
-use arch_updates_rs::{DevelUpdate, Update};
 use chrono::{DateTime, Local};
-=======
->>>>>>> b422540c
 use cosmic::{
     app::Core,
     iced::{
