use super::{CosmicAppletArch, Message, CYCLES, SUBSCRIPTION_BUF_SIZE};
use crate::app::{INTERVAL, TIMEOUT};
use crate::news::NewsCache;
use crate::news::{DatedNewsItem, WarnedResult};
use arch_updates_rs::{
    AurUpdate, AurUpdatesCache, DevelUpdate, DevelUpdatesCache, PacmanUpdate, PacmanUpdatesCache,
};
use chrono::{DateTime, Local};
use cosmic::iced::futures::{channel::mpsc, SinkExt};
use futures::{FutureExt, TryFutureExt};
use std::future::Future;
use tokio::join;

// Long running stream of messages to the app.
pub fn subscription(app: &CosmicAppletArch) -> cosmic::iced::Subscription<Message> {
<<<<<<< HEAD
    let refresh_pressed_notifier = app.refresh_pressed_notifier.clone();
    let clear_news_pressed_notifier = app.clear_news_pressed_notifier.clone();
    async fn send_update_error(tx: &mut mpsc::Sender<Message>, e: impl std::fmt::Display) {
        tx.send(Message::CheckUpdatesErrorsMsg(format!("{e}")))
            .await
            .unwrap_or_else(|e| {
                eprintln!(
                    "Error {e} sending Arch update status - maybe the applet has been dropped."
                )
            });
=======
    let notifier = app.refresh_pressed_notifier.clone();
    async fn send_error(tx: &mut mpsc::Sender<Message>, e: impl std::fmt::Display) {
        tx.send(Message::CheckUpdatesErrorsMsg {
            error_string: format!("{e}"),
            error_time: Local::now(),
        })
        .await
        .unwrap_or_else(|e| {
            eprintln!("Error {e} sending Arch update status - maybe the applet has been dropped.")
        });
>>>>>>> d865deea
    }
    async fn send_update(
        tx: &mut mpsc::Sender<Message>,
        updates: Updates,
        checked_online_time: Option<DateTime<Local>>,
    ) {
        tx.send(Message::CheckUpdatesMsg {
            updates,
            checked_online_time,
        })
        .await
        .unwrap_or_else(|e| {
            eprintln!("Error {e} sending Arch update status - maybe the applet has been dropped.")
        });
    }
    async fn send_news(tx: &mut mpsc::Sender<Message>, news: Vec<DatedNewsItem>) {
        tx.send(Message::CheckNewsMsg(news))
            .await
            .unwrap_or_else(|e| {
                eprintln!("Error {e} sending Arch news status - maybe the applet has been dropped.")
            });
    }
    async fn send_news_error(tx: &mut mpsc::Sender<Message>, e: impl std::fmt::Display) {
        tx.send(Message::CheckNewsErrorsMsg(format!("{e}")))
            .await
            .unwrap_or_else(|e| {
                eprintln!("Error {e} sending Arch news status - maybe the applet has been dropped.")
            });
    }
    // TODO: Determine if INTERVAL is sufficient to prevent too many timeouts.
    let updates_worker = |mut tx: mpsc::Sender<Message>| async move {
        let mut counter = 0;
        // If we have no cache, that means we haven't run a succesful online check.
        // Offline checks will be skipped until we can run one.
        let mut cache = None;
        let mut interval = tokio::time::interval(INTERVAL);
        interval.set_missed_tick_behavior(tokio::time::MissedTickBehavior::Delay);
        loop {
            let notified = refresh_pressed_notifier.notified();
            tokio::select! {
                _ = interval.tick() => {
                    let check_type = match counter {
                        0 => CheckType::Online,
                        _ => CheckType::Offline,
                    };
                    counter += 1;
                    if counter > CYCLES {
                        counter = 0
                    }
                    let updates = match (&check_type, &cache) {
                        (CheckType::Online, _) => {
                            match flat_erased_timeout(TIMEOUT, get_updates_online()).await {
                                Err(e) => {
                                    cache = None;
                                    send_update_error(&mut tx, e).await;
                                    continue;
                                },
                                Ok((updates, cache_tmp)) => {
                                    cache = Some(cache_tmp);
                                    updates
                                }
                            }
                        }
                        (CheckType::Offline, Some(cache)) => {
                            match flat_erased_timeout(TIMEOUT, get_updates_offline(cache)).await {
                                Err(e) => {
                                    send_update_error(&mut tx, e).await;
                                    continue;
                                },
                                Ok(updates) => updates
                            }
                        }
                        (CheckType::Offline, None) => continue,
                    };
                    let checked_online_time = match check_type {
                        CheckType::Online => Some(Local::now()),
                        CheckType::Offline => None,
                    };
                    send_update(&mut tx, updates, checked_online_time).await;
                }
                _ = notified => {
                    counter = 1;
                    let updates = flat_erased_timeout(TIMEOUT, get_updates_online()).await;
                    match updates {
                        Ok((updates, cache_tmp)) => {
                            cache = Some(cache_tmp);
                            send_update(&mut tx, updates, Some(Local::now())).await;
                        },
                        Err(e) => {
                            cache = None;
                            send_update_error(&mut tx, e).await;
                        }
                    }
                }
            }
        }
    };
    let news_worker = |mut tx: mpsc::Sender<Message>| async move {
        let mut counter = 0;
        // If we have no cache, that means we haven't run a succesful online check.
        // Offline checks will be skipped until we can run one.
        let mut cache = None;
        let mut interval = tokio::time::interval(INTERVAL);
        interval.set_missed_tick_behavior(tokio::time::MissedTickBehavior::Delay);
        loop {
            let notified = clear_news_pressed_notifier.notified();
            tokio::select! {
                _ = interval.tick() => {
                    let check_type = match counter {
                        0 => CheckType::Online,
                        _ => CheckType::Offline,
                    };
                    counter += 1;
                    if counter > CYCLES {
                        counter = 0
                    }
                    let updates = match (&check_type, &cache) {
                        (CheckType::Online, _) => {
                            match flat_erased_timeout(TIMEOUT, get_news_online().map(consume_warning)).await {
                                Err(e) => {
                                    cache = None;
                                    send_news_error(&mut tx, e).await;
                                    continue;
                                },
                                Ok((updates, cache_tmp)) => {
                                    cache = Some(cache_tmp);
                                    updates
                                }
                            }
                        }
                        (CheckType::Offline, Some(cache)) => {
                            match flat_erased_timeout(TIMEOUT, get_news_offline(cache).map(consume_warning)).await {
                                Err(e) => {
                                    send_news_error(&mut tx, e).await;
                                    continue;
                                },
                                Ok(updates) => updates
                            }
                        }
                        (CheckType::Offline, None) => continue,
                    };
                    let checked_online_time = match check_type {
                        CheckType::Online => Some(Local::now()),
                        CheckType::Offline => None,
                    };
                    send_news(&mut tx, updates).await;
                }
                _ = notified => {
                    counter = 1;
                    todo!();
                    // let updates = flat_erased_timeout(TIMEOUT,todo!()).await;
                    // match updates {
                    //     Ok((updates, cache_tmp)) => {
                    //         cache = Some(cache_tmp);
                    //         send_update(&mut tx, updates, Some(Local::now())).await;
                    //     },
                    //     Err(e) => {
                    //         cache = None;
                    //         send_update_error(&mut tx, e).await;
                    //     }
                    // }
                }
            }
        }
    };
    let updates_stream =
        cosmic::iced_futures::stream::channel(SUBSCRIPTION_BUF_SIZE, updates_worker);
    let news_stream = cosmic::iced_futures::stream::channel(SUBSCRIPTION_BUF_SIZE, news_worker);
    let updates_sub = cosmic::iced::Subscription::run_with_id("arch-updates-sub", updates_stream);
    let news_sub = cosmic::iced::Subscription::run_with_id("arch-news-sub", news_stream);
    cosmic::iced::Subscription::batch([updates_sub, news_sub])
}

#[derive(Clone, Copy, Debug)]
enum CheckType {
    Online,
    Offline,
}

#[derive(Default, Clone)]
struct CacheState {
    pacman_cache: PacmanUpdatesCache,
    aur_cache: AurUpdatesCache,
    devel_cache: DevelUpdatesCache,
}

#[derive(Clone, Debug, Default)]
pub struct Updates {
    pub pacman: Vec<PacmanUpdate>,
    pub aur: Vec<AurUpdate>,
    pub devel: Vec<DevelUpdate>,
}

/// Helper function - adds a timeout to a future that returns a result.
/// Type erases the error by converting to string, avoiding nested results.
async fn flat_erased_timeout<T, E, Fut>(duration: std::time::Duration, f: Fut) -> Result<T, String>
where
    Fut: Future<Output = Result<T, E>>,
    E: std::fmt::Display,
{
    let res = tokio::time::timeout(duration, f.map_err(|e| format!("{e}")))
        .map_err(|_| "API call timed out".to_string())
        .await;
    match res {
        Ok(Err(e)) | Err(e) => Err(e),
        Ok(Ok(t)) => Ok(t),
    }
}

/// Turn a WarnedResult into a Result, emitting an effect if a warning existed (print to stderr).
fn consume_warning<T, W: std::fmt::Display, E>(w: WarnedResult<T, W, E>) -> Result<T, E> {
    match w {
        WarnedResult::Ok(t) => Ok(t),
        WarnedResult::Warning(t, w) => {
            eprintln!("Warning: {w}");
            Ok(t)
        }
        WarnedResult::Err(e) => Err(e),
    }
}

#[cfg(feature = "mock-api")]
async fn get_news_offline(
    _: &NewsCache,
) -> WarnedResult<Vec<DatedNewsItem>, String, anyhow::Error> {
    todo!()
}

#[cfg(not(feature = "mock-api"))]
async fn get_news_offline(
    cache: &NewsCache,
) -> WarnedResult<Vec<DatedNewsItem>, String, anyhow::Error> {
    crate::news::get_news_offline(&cache).await
}

#[cfg(feature = "mock-api")]
async fn get_news_online() -> WarnedResult<(Vec<DatedNewsItem>, NewsCache), String, anyhow::Error> {
    todo!()
}

#[cfg(not(feature = "mock-api"))]
async fn get_news_online() -> WarnedResult<(Vec<DatedNewsItem>, NewsCache), String, anyhow::Error> {
    crate::news::get_news_online().await
}

#[cfg(feature = "mock-api")]
async fn get_updates_offline(_: &CacheState) -> arch_updates_rs::Result<Updates> {
    mock::get_mock_updates().await
}

#[cfg(not(feature = "mock-api"))]
async fn get_updates_offline(cache: &CacheState) -> arch_updates_rs::Result<Updates> {
    let CacheState {
        aur_cache,
        devel_cache,
        pacman_cache,
    } = cache;
    let (pacman, aur, devel) = join!(
        arch_updates_rs::check_pacman_updates_offline(pacman_cache),
        arch_updates_rs::check_aur_updates_offline(aur_cache),
        arch_updates_rs::check_devel_updates_offline(devel_cache),
    );
    Ok(Updates {
        pacman: pacman?,
        aur: aur?,
        devel: devel?,
    })
}

async fn get_updates_online() -> arch_updates_rs::Result<(Updates, CacheState)> {
    let (pacman, aur, devel) = join!(
        arch_updates_rs::check_pacman_updates_online(),
        arch_updates_rs::check_aur_updates_online(),
        arch_updates_rs::check_devel_updates_online(),
    );
    let (pacman, pacman_cache) = pacman?;
    let (aur, aur_cache) = aur?;
    let (devel, devel_cache) = devel?;
    Ok((
        Updates { pacman, aur, devel },
        CacheState {
            aur_cache,
            devel_cache,
            pacman_cache,
        },
    ))
}

#[cfg(feature = "mock-api")]
/// This module provides a way to feed mock data to the app when compiled with
/// the mock-api feature using the mock_updates.ron file.
mod mock {
    use super::Updates;
    use arch_updates_rs::{AurUpdate, DevelUpdate, PacmanUpdate, SourceRepo};
    use serde::Deserialize;

    #[derive(Clone, Debug, Deserialize, Eq, PartialEq)]
    pub enum MockSourceRepo {
        Core,
        Extra,
        Multilib,
        CoreTesting,
        ExtraTesting,
        MultilibTesting,
        GnomeUnstable,
        KdeUnstable,
        Other(String),
    }
    #[derive(Clone, Debug, Default, Deserialize)]
    pub struct MockUpdates {
        pub pacman: Vec<MockPacmanUpdate>,
        pub aur: Vec<MockAurUpdate>,
        pub devel: Vec<MockDevelUpdate>,
    }
    #[derive(Clone, Debug, Eq, PartialEq, Deserialize)]
    pub struct MockPacmanUpdate {
        pub pkgname: String,
        pub pkgver_cur: String,
        pub pkgrel_cur: String,
        pub pkgver_new: String,
        pub pkgrel_new: String,
        pub source_repo: Option<MockSourceRepo>,
    }
    #[derive(Clone, Debug, Eq, PartialEq, Deserialize)]
    pub struct MockAurUpdate {
        pub pkgname: String,
        pub pkgver_cur: String,
        pub pkgrel_cur: String,
        pub pkgver_new: String,
        pub pkgrel_new: String,
    }
    #[derive(Clone, Debug, Eq, PartialEq, Deserialize)]
    pub struct MockDevelUpdate {
        pub pkgname: String,
        pub pkgver_cur: String,
        pub pkgrel_cur: String,
        pub ref_id_new: String,
    }
    impl From<MockUpdates> for Updates {
        fn from(value: MockUpdates) -> Updates {
            let MockUpdates { pacman, aur, devel } = value;
            Updates {
                pacman: pacman.into_iter().map(Into::into).collect(),
                aur: aur.into_iter().map(Into::into).collect(),
                devel: devel.into_iter().map(Into::into).collect(),
            }
        }
    }
    impl From<MockDevelUpdate> for DevelUpdate {
        fn from(value: MockDevelUpdate) -> DevelUpdate {
            let MockDevelUpdate {
                pkgname,
                pkgver_cur,
                pkgrel_cur,
                ref_id_new,
            } = value;
            DevelUpdate {
                pkgname,
                pkgver_cur,
                pkgrel_cur,
                ref_id_new,
            }
        }
    }
    impl From<MockPacmanUpdate> for PacmanUpdate {
        fn from(value: MockPacmanUpdate) -> PacmanUpdate {
            let MockPacmanUpdate {
                pkgname,
                pkgver_cur,
                pkgrel_cur,
                pkgver_new,
                pkgrel_new,
                source_repo,
            } = value;
            PacmanUpdate {
                pkgname,
                pkgver_cur,
                pkgrel_cur,
                pkgver_new,
                pkgrel_new,
                source_repo: source_repo.map(Into::into),
            }
        }
    }
    impl From<MockAurUpdate> for AurUpdate {
        fn from(value: MockAurUpdate) -> AurUpdate {
            let MockAurUpdate {
                pkgname,
                pkgver_cur,
                pkgrel_cur,
                pkgver_new,
                pkgrel_new,
            } = value;
            AurUpdate {
                pkgname,
                pkgver_cur,
                pkgrel_cur,
                pkgver_new,
                pkgrel_new,
            }
        }
    }
    impl From<MockSourceRepo> for SourceRepo {
        fn from(value: MockSourceRepo) -> SourceRepo {
            match value {
                MockSourceRepo::Core => SourceRepo::Core,
                MockSourceRepo::Extra => SourceRepo::Extra,
                MockSourceRepo::Multilib => SourceRepo::Multilib,
                MockSourceRepo::CoreTesting => SourceRepo::CoreTesting,
                MockSourceRepo::ExtraTesting => SourceRepo::ExtraTesting,
                MockSourceRepo::MultilibTesting => SourceRepo::MultilibTesting,
                MockSourceRepo::GnomeUnstable => SourceRepo::GnomeUnstable,
                MockSourceRepo::KdeUnstable => SourceRepo::KdeUnstable,
                MockSourceRepo::Other(other) => SourceRepo::Other(other),
            }
        }
    }

    pub async fn get_mock_updates() -> arch_updates_rs::Result<Updates> {
        let file = tokio::fs::read_to_string("test/mock_updates.ron")
            .await
            .unwrap();
        let updates: MockUpdates = ron::from_str(&file).unwrap();
        Ok(updates.into())
    }
}<|MERGE_RESOLUTION|>--- conflicted
+++ resolved
@@ -13,20 +13,9 @@
 
 // Long running stream of messages to the app.
 pub fn subscription(app: &CosmicAppletArch) -> cosmic::iced::Subscription<Message> {
-<<<<<<< HEAD
     let refresh_pressed_notifier = app.refresh_pressed_notifier.clone();
     let clear_news_pressed_notifier = app.clear_news_pressed_notifier.clone();
     async fn send_update_error(tx: &mut mpsc::Sender<Message>, e: impl std::fmt::Display) {
-        tx.send(Message::CheckUpdatesErrorsMsg(format!("{e}")))
-            .await
-            .unwrap_or_else(|e| {
-                eprintln!(
-                    "Error {e} sending Arch update status - maybe the applet has been dropped."
-                )
-            });
-=======
-    let notifier = app.refresh_pressed_notifier.clone();
-    async fn send_error(tx: &mut mpsc::Sender<Message>, e: impl std::fmt::Display) {
         tx.send(Message::CheckUpdatesErrorsMsg {
             error_string: format!("{e}"),
             error_time: Local::now(),
@@ -35,7 +24,6 @@
         .unwrap_or_else(|e| {
             eprintln!("Error {e} sending Arch update status - maybe the applet has been dropped.")
         });
->>>>>>> d865deea
     }
     async fn send_update(
         tx: &mut mpsc::Sender<Message>,
